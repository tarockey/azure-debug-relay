--- conflicted
+++ resolved
@@ -13,11 +13,8 @@
 
     is_debug = False
     # debug mode and on the master node
-<<<<<<< HEAD
+
     if args.is_debug.lower() == 'true' and bool(os.environ.get('AZ_BATCH_IS_CURRENT_NODE_MASTER')):
-=======
-    if args.is_debug == 'True' and bool(os.environ.get('AZ_BATCH_IS_CURRENT_NODE_MASTER')):
->>>>>>> d9ca5269
         is_debug = True
         print("This is a mater node. Start a debugging session.")
         start_remote_debugging_from_args()
